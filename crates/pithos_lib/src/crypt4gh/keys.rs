use anyhow::{anyhow, Result};
use base64::prelude::*;
use byteorder::{BigEndian, ReadBytesExt};
<<<<<<< HEAD
=======
use scrypt::password_hash::{PasswordHasher, SaltString};
>>>>>>> de579665
use std::{fs::File, io::Read, path::PathBuf};

pub const MAGIC_BYTES: &[u8; 7] = b"c4gh-v1";
pub const KDF_NAMES: [&[u8]; 3] = [b"scrypt", b"bcrypt", b"none"];

pub struct LengthEncodedString {
    pub length: u16,
    pub string: Vec<u8>,
}

impl LengthEncodedString {
    pub fn new(string: Vec<u8>) -> Self {
        LengthEncodedString {
            length: string.len() as u16,
            string,
        }
    }
}

pub struct RoundsWithSalt {
    pub length: u16,
    pub rounds: u32,
    pub salt: Vec<u8>,
}

impl TryFrom<&[u8]> for RoundsWithSalt {
    type Error = anyhow::Error;
    fn try_from(mut value: &[u8]) -> Result<Self, Self::Error> {
        let len = value.read_u16::<BigEndian>()?;
        let rounds = value.read_u32::<BigEndian>()?;
        let mut salt = vec![0; len as usize - 4];
        value.read_exact(&mut salt)?;
        Ok(RoundsWithSalt {
            length: len,
            rounds,
            salt,
        })
    }
}

pub struct C4ghKey {
    pub magic: [u8; 7],
    pub kdf_len: u16,
    pub kdf_name: Vec<u8>,
    pub rounds_salt_len: Option<u16>,
    pub rounds: Option<u32>,
    pub salt: Option<Vec<u8>>,
    pub cipher_len: u16,
    pub cipher_name: Vec<u8>,
    pub blop_len: u16,
    pub blop: Vec<u8>,
    pub comment_len: Option<u16>,
    pub comment: Option<Vec<u8>>,
}

impl C4ghKey {
    pub fn from_pem(path: PathBuf) -> Result<Self> {
        let mut file = File::open(path)?;
        let mut contents = String::new();
        file.read_to_string(&mut contents)?;
        Self::from_string(&contents)
    }

    pub fn from_string(c4gh_file_content: &str) -> Result<Self> {
        let lines = c4gh_file_content.lines().collect::<Vec<_>>();
        if lines.len() != 3 {
            return Err(anyhow!("Invalid Line count != 3"));
        }
        if !lines[0].starts_with("-----BEGIN CRYPT4GH")
            || !lines[2].starts_with("-----END CRYPT4GH")
        {
            return Err(anyhow!("Invalid PEM header/footer"));
        }
        let bytes = BASE64_STANDARD.decode(&lines[1])?;
        Ok(C4ghKey::try_from(bytes.as_slice())?)
    }
<<<<<<< HEAD
=======

    pub fn decrypt(&self, passkey: Option<String>) -> Result<[u8; 32]> {
        let key = match (std::str::from_utf8(&self.kdf_name), passkey) {
            (Ok("none"), _) => None,
            (Ok("scrypt"), Some(passkey)) => {
                let salt = SaltString::from_b64(&BASE64_STANDARD.encode(
                    self.salt.as_ref().ok_or_else(|| anyhow!("No salt"))?,
                ))?;

                let hasher = scrypt::Scrypt {};
                let password_hash = hasher.hash_password_customized(
                    passkey.as_bytes(),
                    None,
                    None,
                    scrypt::Params::new(14, 8, 1, 32)?,
                    &salt,
                )?;
                let key = password_hash
                    .hash
                    .ok_or_else(|| anyhow!("No hash"))?
                    .as_bytes();
                let result: [u8; 32] = key.try_into()?;
                Some(result)
            }
            (Ok("bcrypt"), Some(key)) => {
                todo!()
            }
            _ => {
                return Err(anyhow!("Invalid KDF name"));
            }
        };

        Ok([0; 32])
    }
>>>>>>> de579665
}

impl TryFrom<&[u8]> for C4ghKey {
    type Error = anyhow::Error;
    fn try_from(mut value: &[u8]) -> Result<Self, Self::Error> {
        let mut magic: [u8; 7];
        value.read_exact(&mut magic)?;
        if &magic != MAGIC_BYTES {
            return Err(anyhow::Error::msg("Invalid magic bytes"));
        }
        let kdf_len = value.read_u16::<BigEndian>()?;
        let mut kdf_name = vec![0; kdf_len as usize];
        value.read_exact(&mut kdf_name)?;
        if !KDF_NAMES.contains(&kdf_name.as_slice()) {
            return Err(anyhow::Error::msg("Invalid KDF name"));
        }
        let (rounds_salt_len, rounds, salt) = if kdf_name != b"none" {
            let rounds_salt_len = value.read_u16::<BigEndian>()?;
            let rounds = value.read_u32::<BigEndian>()?;
            let mut salt = vec![0; rounds_salt_len as usize - 4];
            value.read_exact(&mut salt)?;
            (Some(rounds_salt_len), Some(rounds), Some(salt))
        } else {
            (None, None, None)
        };
        let cipher_len = value.read_u16::<BigEndian>()?;
        let mut cipher_name = vec![0; cipher_len as usize];
        value.read_exact(&mut cipher_name)?;
        if kdf_name == b"none" && cipher_name != b"none" {
            return Err(anyhow::Error::msg("Invalid cipher name, not none!"));
        }
        let blop_len = value.read_u16::<BigEndian>()?;
        let mut blop = vec![0; blop_len as usize];
        value.read_exact(&mut blop)?;
        let (comment_len, comment) = if value.len() > 0 {
            let comment_len = value.read_u16::<BigEndian>()?;
            let mut comment = vec![0; comment_len as usize];
            value.read_exact(&mut comment)?;
            (Some(comment_len), Some(comment))
        } else {
            (None, None)
        };
        Ok(C4ghKey {
            magic,
            kdf_len,
            kdf_name,
            rounds_salt_len,
            rounds,
            salt,
            cipher_len,
            cipher_name,
            blop_len,
            blop,
            comment_len,
            comment,
        })
    }
}


#[cfg(test)]
mod tests {
    #[test]
    fn test_key() {
        let key = "-----BEGIN CRYPT4GH PRIVATE KEY-----
        YzRnaC12MQAGc2NyeXB0ABQAAAAAr3pX96oPff2/UdadCKHrEgARY2hhY2hhMjBfcG9seTEzMDUAPCgPmYBf3Tc6r54U254IHuo4kjJ86XxBsNhTkFfu+awzY2QFEZKzynlVgLo9H5BrVr8neP3APu3SF51nNg==
        -----END CRYPT4GH PRIVATE KEY-----
        ";


        
    }
}<|MERGE_RESOLUTION|>--- conflicted
+++ resolved
@@ -1,10 +1,7 @@
 use anyhow::{anyhow, Result};
 use base64::prelude::*;
 use byteorder::{BigEndian, ReadBytesExt};
-<<<<<<< HEAD
-=======
 use scrypt::password_hash::{PasswordHasher, SaltString};
->>>>>>> de579665
 use std::{fs::File, io::Read, path::PathBuf};
 
 pub const MAGIC_BYTES: &[u8; 7] = b"c4gh-v1";
@@ -81,8 +78,6 @@
         let bytes = BASE64_STANDARD.decode(&lines[1])?;
         Ok(C4ghKey::try_from(bytes.as_slice())?)
     }
-<<<<<<< HEAD
-=======
 
     pub fn decrypt(&self, passkey: Option<String>) -> Result<[u8; 32]> {
         let key = match (std::str::from_utf8(&self.kdf_name), passkey) {
@@ -117,7 +112,6 @@
 
         Ok([0; 32])
     }
->>>>>>> de579665
 }
 
 impl TryFrom<&[u8]> for C4ghKey {
